<?php

/*
 * This file is part of Composer.
 *
 * (c) Nils Adermann <naderman@naderman.de>
 *     Jordi Boggiano <j.boggiano@seld.be>
 *
 * For the full copyright and license information, please view the LICENSE
 * file that was distributed with this source code.
 */

namespace Composer\Downloader;

use Composer\Package\PackageInterface;
use Composer\Util\ProcessExecutor;
use Composer\IO\IOInterface;
use Composer\Util\Filesystem;

/**
 * @author Jordi Boggiano <j.boggiano@seld.be>
 */
abstract class VcsDownloader implements DownloaderInterface
{
    protected $io;
    protected $process;
    protected $filesystem;

    public function __construct(IOInterface $io, ProcessExecutor $process = null, Filesystem $fs = null)
    {
        $this->io = $io;
        $this->process = $process ?: new ProcessExecutor;
        $this->filesystem = $fs ?: new Filesystem;
    }

    /**
     * {@inheritDoc}
     */
    public function getInstallationSource()
    {
        return 'source';
    }

    /**
     * {@inheritDoc}
     */
    public function download(PackageInterface $package, $path)
    {
        if (!$package->getSourceReference()) {
            throw new \InvalidArgumentException('Package '.$package->getPrettyName().' is missing reference information');
        }

        $this->io->write("  - Installing <info>" . $package->getName() . "</info> (<comment>" . $package->getPrettyVersion() . "</comment>)");
        $this->filesystem->removeDirectory($path);
        $this->doDownload($package, $path);
        $this->io->write('');
    }

    /**
     * {@inheritDoc}
     */
    public function update(PackageInterface $initial, PackageInterface $target, $path)
    {
        if (!$target->getSourceReference()) {
            throw new \InvalidArgumentException('Package '.$target->getPrettyName().' is missing reference information');
        }

        if ($initial->getPrettyVersion() == $target->getPrettyVersion()) {
            $from = $initial->getSourceReference();
            $to = $target->getSourceReference();
        } else {
            $from = $initial->getPrettyVersion();
            $to = $target->getPrettyVersion();
        }

        $this->io->write("  - Updating <info>" . $target->getName() . "</info> from (<comment>" . $from . "</comment>) to (<comment>" . $to . "</comment>)");

        $this->enforceCleanDirectory($path);
        $this->doUpdate($initial, $target, $path);

        //print the commit logs if in verbose mode
        if ($this->io->isVerbose()) {
            $logs = $this->getCommitLogs($initial->getSourceReference(), $target->getSourceReference(), $path);
            $this->io->write($logs);
        }

        $this->io->write('');
    }

    /**
     * {@inheritDoc}
     */
    public function remove(PackageInterface $package, $path)
    {
        $this->enforceCleanDirectory($path);
        $this->io->write("  - Removing <info>" . $package->getName() . "</info> (<comment>" . $package->getPrettyVersion() . "</comment>)");
        if (!$this->filesystem->removeDirectory($path)) {
            throw new \RuntimeException('Could not completely delete '.$path.', aborting.');
        }
    }

    /**
     * Guarantee that no changes have been made to the local copy
     *
     * @throws \RuntimeException if the directory is not clean
     */
    protected function enforceCleanDirectory($path)
    {
        if (null !== $this->getLocalChanges($path)) {
            throw new \RuntimeException('Source directory ' . $path . ' has uncommitted changes.');
        }
    }

    /**
     * Downloads specific package into specific folder.
     *
     * @param PackageInterface $package package instance
     * @param string           $path    download path
     */
    abstract protected function doDownload(PackageInterface $package, $path);

    /**
     * Updates specific package in specific folder from initial to target version.
     *
     * @param PackageInterface $initial initial package
     * @param PackageInterface $target  updated package
     * @param string           $path    download path
     */
    abstract protected function doUpdate(PackageInterface $initial, PackageInterface $target, $path);

    /**
     * Checks for changes to the local copy
     *
     * @param  string      $path package directory
     * @return string|null       changes or null
     */
<<<<<<< HEAD
    abstract public function getLocalChanges($path);
=======
    abstract protected function enforceCleanDirectory($path);

    /**
     * fetches the commit logs between to commits
     *
     * @param string $sourceReference   the source reference
     * @param string $targetReference   the target reference
     * @param string $path              the package path
     * @return string
     */
    abstract protected function getCommitLogs($sourceReference, $targetReference, $path);
>>>>>>> 68d80e16
}<|MERGE_RESOLUTION|>--- conflicted
+++ resolved
@@ -134,19 +134,15 @@
      * @param  string      $path package directory
      * @return string|null       changes or null
      */
-<<<<<<< HEAD
     abstract public function getLocalChanges($path);
-=======
-    abstract protected function enforceCleanDirectory($path);
 
     /**
-     * fetches the commit logs between to commits
+     * Fetches the commit logs between two commits
      *
-     * @param string $sourceReference   the source reference
-     * @param string $targetReference   the target reference
-     * @param string $path              the package path
+     * @param string $fromReference the source reference
+     * @param string $toReference   the target reference
+     * @param string $path          the package path
      * @return string
      */
-    abstract protected function getCommitLogs($sourceReference, $targetReference, $path);
->>>>>>> 68d80e16
+    abstract protected function getCommitLogs($fromReference, $toReference, $path);
 }