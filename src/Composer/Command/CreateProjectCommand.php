<?php

/*
 * This file is part of Composer.
 *
 * (c) Nils Adermann <naderman@naderman.de>
 *     Jordi Boggiano <j.boggiano@seld.be>
 *
 * For the full copyright and license information, please view the LICENSE
 * file that was distributed with this source code.
 */

namespace Composer\Command;

use Composer\Config;
use Composer\Factory;
use Composer\Installer;
use Composer\Installer\ProjectInstaller;
use Composer\Installer\InstallationManager;
use Composer\IO\IOInterface;
use Composer\Package\BasePackage;
use Composer\Package\LinkConstraint\VersionConstraint;
use Composer\DependencyResolver\Pool;
use Composer\DependencyResolver\Operation\InstallOperation;
use Composer\Repository\ComposerRepository;
use Composer\Repository\CompositeRepository;
use Composer\Repository\FilesystemRepository;
use Composer\Repository\InstalledFilesystemRepository;
use Composer\Script\ScriptEvents;
use Symfony\Component\Console\Input\InputArgument;
use Symfony\Component\Console\Input\InputInterface;
use Symfony\Component\Console\Input\InputOption;
use Symfony\Component\Console\Output\OutputInterface;
use Symfony\Component\Finder\Finder;
use Composer\Json\JsonFile;
use Composer\Config\JsonConfigSource;
use Composer\Util\Filesystem;
use Composer\Util\RemoteFilesystem;
use Composer\Package\Version\VersionParser;

/**
 * Install a package as new project into new directory.
 *
 * @author Benjamin Eberlei <kontakt@beberlei.de>
 * @author Jordi Boggiano <j.boggiano@seld.be>
 * @author Tobias Munk <schmunk@usrbin.de>
 * @author Nils Adermann <naderman@naderman.de>
 */
class CreateProjectCommand extends Command
{
    protected function configure()
    {
        $this
            ->setName('create-project')
            ->setDescription('Create new project from a package into given directory.')
            ->setDefinition(array(
                new InputArgument('package', InputArgument::OPTIONAL, 'Package name to be installed'),
                new InputArgument('directory', InputArgument::OPTIONAL, 'Directory where the files should be created'),
                new InputArgument('version', InputArgument::OPTIONAL, 'Version, will defaults to latest'),
                new InputOption('stability', 's', InputOption::VALUE_REQUIRED, 'Minimum-stability allowed (unless a version is specified).', 'stable'),
                new InputOption('prefer-source', null, InputOption::VALUE_NONE, 'Forces installation from package sources when possible, including VCS information.'),
                new InputOption('prefer-dist', null, InputOption::VALUE_NONE, 'Forces installation from package dist even for dev versions.'),
                new InputOption('repository-url', null, InputOption::VALUE_REQUIRED, 'Pick a different repository url to look for the package.'),
                new InputOption('dev', null, InputOption::VALUE_NONE, 'Enables installation of require-dev packages (enabled by default, only present for BC).'),
                new InputOption('no-dev', null, InputOption::VALUE_NONE, 'Disables installation of require-dev packages.'),
                new InputOption('no-plugins', null, InputOption::VALUE_NONE, 'Whether to disable plugins.'),
                new InputOption('no-custom-installers', null, InputOption::VALUE_NONE, 'DEPRECATED: Use no-plugins instead.'),
                new InputOption('no-scripts', null, InputOption::VALUE_NONE, 'Whether to prevent execution of all defined scripts in the root package.'),
                new InputOption('no-progress', null, InputOption::VALUE_NONE, 'Do not output download progress.'),
                new InputOption('keep-vcs', null, InputOption::VALUE_NONE, 'Whether to prevent deletion vcs folder.'),
                new InputOption('no-install', null, InputOption::VALUE_NONE, 'Whether to skip installation of the package dependencies.'),
            ))
            ->setHelp(<<<EOT
The <info>create-project</info> command creates a new project from a given
package into a new directory. If executed without params and in a directory
with a composer.json file it installs the packages for the current project.

You can use this command to bootstrap new projects or setup a clean
version-controlled installation for developers of your project.

<info>php composer.phar create-project vendor/project target-directory [version]</info>

You can also specify the version with the package name using = or : as separator.

To install unstable packages, either specify the version you want, or use the
--stability=dev (where dev can be one of RC, beta, alpha or dev).

To setup a developer workable version you should create the project using the source
controlled code by appending the <info>'--prefer-source'</info> flag.

To install a package from another repository than the default one you
can pass the <info>'--repository-url=http://myrepository.org'</info> flag.

EOT
            )
        ;
    }

    protected function execute(InputInterface $input, OutputInterface $output)
    {
        $config = Factory::createConfig();

        $preferSource = false;
        $preferDist = false;
        switch ($config->get('preferred-install')) {
            case 'source':
                $preferSource = true;
                break;
            case 'dist':
                $preferDist = true;
                break;
            case 'auto':
            default:
                // noop
                break;
        }
        if ($input->getOption('prefer-source') || $input->getOption('prefer-dist')) {
            $preferSource = $input->getOption('prefer-source');
            $preferDist = $input->getOption('prefer-dist');
        }

        if ($input->getOption('no-custom-installers')) {
            $output->writeln('<warning>You are using the deprecated option "no-custom-installers". Use "no-plugins" instead.</warning>');
            $input->setOption('no-plugins', true);
        }

        return $this->installProject(
            $this->getIO(),
            $config,
            $input->getArgument('package'),
            $input->getArgument('directory'),
            $input->getArgument('version'),
            $input->getOption('stability'),
            $preferSource,
            $preferDist,
            !$input->getOption('no-dev'),
            $input->getOption('repository-url'),
            $input->getOption('no-plugins'),
            $input->getOption('no-scripts'),
            $input->getOption('keep-vcs'),
            $input->getOption('no-progress'),
            $input->getOption('no-install')
        );
    }

<<<<<<< HEAD
    public function installProject(IOInterface $io, $config, $packageName, $directory = null, $packageVersion = null, $stability = 'stable', $preferSource = false, $preferDist = false, $installDevPackages = false, $repositoryUrl = null, $disablePlugins = false, $noScripts = false, $keepVcs = false, $noProgress = false)
=======
    public function installProject(IOInterface $io, $config, $packageName, $directory = null, $packageVersion = null, $stability = 'stable', $preferSource = false, $preferDist = false, $installDevPackages = false, $repositoryUrl = null, $disableCustomInstallers = false, $noScripts = false, $keepVcs = false, $noProgress = false, $noInstall = false)
>>>>>>> eb72e169
    {
        $oldCwd = getcwd();

        if ($packageName !== null) {
            $installedFromVcs = $this->installRootPackage($io, $config, $packageName, $directory, $packageVersion, $stability, $preferSource, $preferDist, $installDevPackages, $repositoryUrl, $disablePlugins, $noScripts, $keepVcs, $noProgress);
        } else {
            $installedFromVcs = false;
        }

        $composer = Factory::create($io, null, $disablePlugins);
        $fs = new Filesystem();

        if ($noScripts === false) {
            // dispatch event
            $composer->getEventDispatcher()->dispatchCommandEvent(ScriptEvents::POST_ROOT_PACKAGE_INSTALL, $installDevPackages);
        }

        // install dependencies of the created project
<<<<<<< HEAD
        $installer = Installer::create($io, $composer);
        $installer->setPreferSource($preferSource)
            ->setPreferDist($preferDist)
            ->setDevMode($installDevPackages)
            ->setRunScripts( ! $noScripts);

        if ($disablePlugins) {
            $installer->disablePlugins();
        }
=======
        if ($noInstall === false) {
            $installer = Installer::create($io, $composer);
            $installer->setPreferSource($preferSource)
                ->setPreferDist($preferDist)
                ->setDevMode($installDevPackages)
                ->setRunScripts( ! $noScripts);

            if ($disableCustomInstallers) {
                $installer->disableCustomInstallers();
            }
>>>>>>> eb72e169

            if (!$installer->run()) {
                return 1;
            }
        }

        $hasVcs = $installedFromVcs;
        if (!$keepVcs && $installedFromVcs
            && (
                !$io->isInteractive()
                || $io->askConfirmation('<info>Do you want to remove the existing VCS (.git, .svn..) history?</info> [<comment>Y,n</comment>]? ', true)
            )
        ) {
            $finder = new Finder();
            $finder->depth(0)->directories()->in(getcwd())->ignoreVCS(false)->ignoreDotFiles(false);
            foreach (array('.svn', '_svn', 'CVS', '_darcs', '.arch-params', '.monotone', '.bzr', '.git', '.hg') as $vcsName) {
                $finder->name($vcsName);
            }

            try {
                $dirs = iterator_to_array($finder);
                unset($finder);
                foreach ($dirs as $dir) {
                    if (!$fs->removeDirectory($dir)) {
                        throw new \RuntimeException('Could not remove '.$dir);
                    }
                }
            } catch (\Exception $e) {
                $io->write('<error>An error occurred while removing the VCS metadata: '.$e->getMessage().'</error>');
            }

            $hasVcs = false;
        }

        // rewriting self.version dependencies with explicit version numbers if the package's vcs metadata is gone
        if (!$hasVcs) {
            $package = $composer->getPackage();
            $configSource = new JsonConfigSource(new JsonFile('composer.json'));
            foreach (BasePackage::$supportedLinkTypes as $type => $meta) {
                foreach ($package->{'get'.$meta['method']}() as $link) {
                    if ($link->getPrettyConstraint() === 'self.version') {
                        $configSource->addLink($type, $link->getTarget(), $package->getPrettyVersion());
                    }
                }
            }
        }

        if ($noScripts === false) {
            // dispatch event
            $composer->getEventDispatcher()->dispatchCommandEvent(ScriptEvents::POST_CREATE_PROJECT_CMD, $installDevPackages);
        }

        chdir($oldCwd);
        $vendorComposerDir = $composer->getConfig()->get('vendor-dir').'/composer';
        if (is_dir($vendorComposerDir) && $fs->isDirEmpty($vendorComposerDir)) {
            @rmdir($vendorComposerDir);
            $vendorDir = $composer->getConfig()->get('vendor-dir');
            if (is_dir($vendorDir) && $fs->isDirEmpty($vendorDir)) {
                @rmdir($vendorDir);
            }
        }

        return 0;
    }

    protected function installRootPackage(IOInterface $io, $config, $packageName, $directory = null, $packageVersion = null, $stability = 'stable', $preferSource = false, $preferDist = false, $installDevPackages = false, $repositoryUrl = null, $disablePlugins = false, $noScripts = false, $keepVcs = false, $noProgress = false)
    {
        $stability = strtolower($stability);
        if ($stability === 'rc') {
            $stability = 'RC';
        }
        if (!isset(BasePackage::$stabilities[$stability])) {
            throw new \InvalidArgumentException('Invalid stability provided ('.$stability.'), must be one of: '.implode(', ', array_keys(BasePackage::$stabilities)));
        }

        if (null === $repositoryUrl) {
            $sourceRepo = new CompositeRepository(Factory::createDefaultRepositories($io, $config));
        } elseif ("json" === pathinfo($repositoryUrl, PATHINFO_EXTENSION)) {
            $sourceRepo = new FilesystemRepository(new JsonFile($repositoryUrl, new RemoteFilesystem($io)));
        } elseif (0 === strpos($repositoryUrl, 'http')) {
            $sourceRepo = new ComposerRepository(array('url' => $repositoryUrl), $io, $config);
        } else {
            throw new \InvalidArgumentException("Invalid repository url given. Has to be a .json file or an http url.");
        }

        $parser = new VersionParser();
        $candidates = array();
        $requirements = $parser->parseNameVersionPairs(array($packageName));
        $name = strtolower($requirements[0]['name']);
        if (!$packageVersion && isset($requirements[0]['version'])) {
            $packageVersion = $requirements[0]['version'];
        }

        $pool = new Pool($packageVersion ? 'dev' : $stability);
        $pool->addRepository($sourceRepo);

        $constraint = $packageVersion ? new VersionConstraint('=', $parser->normalize($packageVersion)) : null;
        $candidates = $pool->whatProvides($name, $constraint);
        foreach ($candidates as $key => $candidate) {
            if ($candidate->getName() !== $name) {
                unset($candidates[$key]);
            }
        }

        if (!$candidates) {
            throw new \InvalidArgumentException("Could not find package $name" . ($packageVersion ? " with version $packageVersion." : " with stability $stability."));
        }

        if (null === $directory) {
            $parts = explode("/", $name, 2);
            $directory = getcwd() . DIRECTORY_SEPARATOR . array_pop($parts);
        }

        // select highest version if we have many
        $package = reset($candidates);
        foreach ($candidates as $candidate) {
            if (version_compare($package->getVersion(), $candidate->getVersion(), '<')) {
                $package = $candidate;
            }
        }
        unset($candidates);

        $io->write('<info>Installing ' . $package->getName() . ' (' . VersionParser::formatVersion($package, false) . ')</info>');

        if ($disablePlugins) {
            $io->write('<info>Plugins have been disabled.</info>');
        }

        if (0 === strpos($package->getPrettyVersion(), 'dev-') && in_array($package->getSourceType(), array('git', 'hg'))) {
            $package->setSourceReference(substr($package->getPrettyVersion(), 4));
        }

        $dm = $this->createDownloadManager($io, $config);
        $dm->setPreferSource($preferSource)
            ->setPreferDist($preferDist)
            ->setOutputProgress(!$noProgress);

        $projectInstaller = new ProjectInstaller($directory, $dm);
        $im = $this->createInstallationManager();
        $im->addInstaller($projectInstaller);
        $im->install(new InstalledFilesystemRepository(new JsonFile('php://memory')), new InstallOperation($package));
        $im->notifyInstalls();

        $installedFromVcs = 'source' === $package->getInstallationSource();

        $io->write('<info>Created project in ' . $directory . '</info>');
        chdir($directory);

        putenv('COMPOSER_ROOT_VERSION='.$package->getPrettyVersion());

        return $installedFromVcs;
    }

    protected function createDownloadManager(IOInterface $io, Config $config)
    {
        $factory = new Factory();

        return $factory->createDownloadManager($io, $config);
    }

    protected function createInstallationManager()
    {
        return new InstallationManager();
    }
}<|MERGE_RESOLUTION|>--- conflicted
+++ resolved
@@ -143,11 +143,7 @@
         );
     }
 
-<<<<<<< HEAD
-    public function installProject(IOInterface $io, $config, $packageName, $directory = null, $packageVersion = null, $stability = 'stable', $preferSource = false, $preferDist = false, $installDevPackages = false, $repositoryUrl = null, $disablePlugins = false, $noScripts = false, $keepVcs = false, $noProgress = false)
-=======
-    public function installProject(IOInterface $io, $config, $packageName, $directory = null, $packageVersion = null, $stability = 'stable', $preferSource = false, $preferDist = false, $installDevPackages = false, $repositoryUrl = null, $disableCustomInstallers = false, $noScripts = false, $keepVcs = false, $noProgress = false, $noInstall = false)
->>>>>>> eb72e169
+    public function installProject(IOInterface $io, $config, $packageName, $directory = null, $packageVersion = null, $stability = 'stable', $preferSource = false, $preferDist = false, $installDevPackages = false, $repositoryUrl = null, $disablePlugins = false, $noScripts = false, $keepVcs = false, $noProgress = false, $noInstall = false)
     {
         $oldCwd = getcwd();
 
@@ -166,17 +162,6 @@
         }
 
         // install dependencies of the created project
-<<<<<<< HEAD
-        $installer = Installer::create($io, $composer);
-        $installer->setPreferSource($preferSource)
-            ->setPreferDist($preferDist)
-            ->setDevMode($installDevPackages)
-            ->setRunScripts( ! $noScripts);
-
-        if ($disablePlugins) {
-            $installer->disablePlugins();
-        }
-=======
         if ($noInstall === false) {
             $installer = Installer::create($io, $composer);
             $installer->setPreferSource($preferSource)
@@ -184,10 +169,9 @@
                 ->setDevMode($installDevPackages)
                 ->setRunScripts( ! $noScripts);
 
-            if ($disableCustomInstallers) {
-                $installer->disableCustomInstallers();
-            }
->>>>>>> eb72e169
+            if ($disablePlugins) {
+                $installer->disablePlugins();
+            }
 
             if (!$installer->run()) {
                 return 1;
